import aiohttp
import json
import logging
import re


from .const import (
    ATTR_TARGET_MAX,
    ATTR_TARGET_MIN,
    ATTR_TARGET_SOURCE,
    DEFAULT_NAME,
    DEFAULT_TIMEOUT,
)

LOG = logging.getLogger(__name__)

KNOWN_SENSOR_KEYS = [
    "fc",
    "cc",
    "cya",
    "ch",
    "ph",
    "ta",
    "salt",
    "bor",
    "tds",
    "csi",
    "waterTemp",
    "flowRate",
    "pressure",
    "swgCellPercent",
]

ONLY_INCLUDE_IF_TRACKED = {
    "salt": "trackSalt",
    "bor": "trackBor",
    "cc": "trackCC",
    "csi": "trackCSI",
}


class PoolMathClient:
    def __init__(self, share_id: str, name=DEFAULT_NAME, timeout=DEFAULT_TIMEOUT):
        self._share_id = share_id
        self._name = name
        self._timeout = timeout
        self._json_url = f"https://api.poolmathapp.com/share/{self._share_id}.json"
        LOG.debug(f"Using JSON URL: {self._json_url}")

    async def async_update(self):
        """Fetch latest json formatted data from the Pool Math API"""

<<<<<<< HEAD
        async with aiohttp.ClientSession() as session:
            try:
                LOG.info(
                    f'GET {self._json_url} (timeout={self._timeout}; name={self.name}; id={self.pool_id})'
                )
                async with session.get(self._json_url, timeout=self._timeout) as response:
                    LOG.debug(f'GET {self._json_url} response: {response.status}')
                    if response.status == 200:
                        return await response.json()
                    else:
                        LOG.error(f"Error: Received status code {response.status} from API")
                        return None
            except aiohttp.ClientError as e:
                LOG.error(f"Error fetching data from PoolMath API: {e}")
                return None
=======
        async with httpx.AsyncClient() as client:
            LOG.info(
                f"GET {self._json_url} (timeout={self._timeout}; name={self._name}; id={self._share_id})"
            )
            response = await client.request(
                "GET", self._json_url, timeout=self._timeout, follow_redirects=True
            )
            LOG.debug(f"GET {self._json_url} response: {response.status_code}")

            if response.status_code == httpx.codes.OK:
                return json.loads(response.text)

            return None
>>>>>>> 640eaf56

    async def process_log_entry_callbacks(self, poolmath_json, async_callback):
        """Call provided async callback once for each type of log entry"""
        """   async_callback(measurement_type, timestamp, state, attributes)"""

        if not poolmath_json:
            return

        pools = poolmath_json.get("pools")
        if not pools:
            return

        pool = pools[0].get("pool")
        overview = pool.get("overview")

        latest_timestamp = None
        for measurement in KNOWN_SENSOR_KEYS:
            value = overview.get(measurement)
            if value is None:
                continue

            # if a measurement can be disabled for tracking in PoolMath, skip adding this
            # sensor if the user has marked it to not be tracked
            if measurement in ONLY_INCLUDE_IF_TRACKED:
                if not pool.get(ONLY_INCLUDE_IF_TRACKED.get(measurement)):
                    LOG.info(
                        f"Ignoring measurement {measurement} since tracking is disable in PoolMath"
                    )
                    continue

            timestamp = overview.get(f"{measurement}Ts")

            # find the timestamp of the most recent measurement update
            if not latest_timestamp or timestamp > latest_timestamp:
                latest_timestamp = timestamp

            # add any attributes relevent to this measurement
            attributes = {}
            value_min = pool.get(f"{measurement}Min")
            if value_min:
                attributes[ATTR_TARGET_MIN] = value_min

            value_max = pool.get(f"{measurement}Max")
            if value_max:
                attributes[ATTR_TARGET_MAX] = value_max

            target = pool.get(f"{measurement}Target")
            if target:
                attributes["target"] = target
                attributes[ATTR_TARGET_SOURCE] = "PoolMath"

            # update the sensor
            await async_callback(
                measurement, timestamp, value, attributes, poolmath_json
            )

        return latest_timestamp

    @property
    def pool_id(self):
        return self._share_id

    @property
    def share_id(self):
        return self._share_id

    @property
    def name(self):
        return self._name

    @property
    def url(self):
        return self._json_url

    @staticmethod
    def _entry_timestamp(entry):
        return entry.find("time", class_="timestamp timereal").text<|MERGE_RESOLUTION|>--- conflicted
+++ resolved
@@ -50,14 +50,13 @@
     async def async_update(self):
         """Fetch latest json formatted data from the Pool Math API"""
 
-<<<<<<< HEAD
         async with aiohttp.ClientSession() as session:
             try:
                 LOG.info(
-                    f'GET {self._json_url} (timeout={self._timeout}; name={self.name}; id={self.pool_id})'
+                    f"GET {self._json_url} (timeout={self._timeout}; name={self._name}; id={self._share_id})"
                 )
                 async with session.get(self._json_url, timeout=self._timeout) as response:
-                    LOG.debug(f'GET {self._json_url} response: {response.status}')
+                    LOG.debug(f"GET {self._json_url} response: {response.status}")
                     if response.status == 200:
                         return await response.json()
                     else:
@@ -66,22 +65,7 @@
             except aiohttp.ClientError as e:
                 LOG.error(f"Error fetching data from PoolMath API: {e}")
                 return None
-=======
-        async with httpx.AsyncClient() as client:
-            LOG.info(
-                f"GET {self._json_url} (timeout={self._timeout}; name={self._name}; id={self._share_id})"
-            )
-            response = await client.request(
-                "GET", self._json_url, timeout=self._timeout, follow_redirects=True
-            )
-            LOG.debug(f"GET {self._json_url} response: {response.status_code}")
-
-            if response.status_code == httpx.codes.OK:
-                return json.loads(response.text)
-
-            return None
->>>>>>> 640eaf56
-
+            
     async def process_log_entry_callbacks(self, poolmath_json, async_callback):
         """Call provided async callback once for each type of log entry"""
         """   async_callback(measurement_type, timestamp, state, attributes)"""
